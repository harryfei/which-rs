--- conflicted
+++ resolved
@@ -48,11 +48,7 @@
     name: Compile
     strategy:
       matrix:
-<<<<<<< HEAD
-        target: [x86_64-unknown-linux-musl, wasm32-wasi, wasm32-unknown-unknown]
-=======
-        target: [x86_64-unknown-linux-musl, wasm32-wasip1]
->>>>>>> eef19982
+        target: [x86_64-unknown-linux-musl, wasm32-wasip1, wasm32-unknown-unknown]
     runs-on: ubuntu-latest
     steps:
       - name: Setup | Checkout
