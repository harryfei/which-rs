--- conflicted
+++ resolved
@@ -27,11 +27,7 @@
 env_home = { version = "0.1.0", optional = true }
 
 [target.'cfg(any(unix, target_os = "wasi", target_os = "redox"))'.dependencies]
-<<<<<<< HEAD
-rustix = { version = "0.38.30", default-features = false, features = ["fs", "std"], optional = true }
-=======
-rustix = { version = "1.0.5", default-features = false, features = ["fs", "std"] }
->>>>>>> eef19982
+rustix = { version = "1.0.5", default-features = false, features = ["fs", "std"], optional = true }
 
 [target.'cfg(windows)'.dependencies]
 winsafe = { version = "0.0.19", features = ["kernel"], optional = true }
